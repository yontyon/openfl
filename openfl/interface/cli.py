#!/usr/bin/env python
# Copyright (C) 2020-2023 Intel Corporation
# SPDX-License-Identifier: Apache-2.0
"""CLI module."""
import logging
import os
import re
import sys
import time
import warnings
from importlib import import_module
from logging import basicConfig
from pathlib import Path
from sys import argv, path

from click import (
    Group,
    argument,
    command,
    confirm,
    echo,
    group,
    open_file,
    option,
    pass_context,
    style,
)
from rich.console import Console
from rich.logging import RichHandler

from openfl.utilities import add_log_level


def setup_logging(level="info", log_file=None):
    """
    Initialize logging settings.

    Args:
        level (str, optional): Logging verbosity level. Defaults to 'info'.
        log_file (str, optional): The log file. Defaults to None.
    """

    metric = 25
    add_log_level("METRIC", metric)

    if isinstance(level, str):
        level = level.upper()

    handlers = []
    if log_file:
        fh = logging.FileHandler(log_file)
        formatter = logging.Formatter(
            "%(asctime)s %(levelname)s %(message)s %(filename)s:%(lineno)d"
        )
        fh.setFormatter(formatter)
        handlers.append(fh)

    console = Console(width=160)
    handlers.append(RichHandler(console=console))
    basicConfig(level=level, format="%(message)s", datefmt="[%X]", handlers=handlers)


def disable_warnings():
    """Disables warnings."""

    os.environ["TF_CPP_MIN_LOG_LEVEL"] = "2"
    warnings.simplefilter(action="ignore", category=FutureWarning)
    warnings.simplefilter(action="ignore", category=UserWarning)


class CLI(Group):
    """CLI class."""

    def __init__(self, name=None, commands=None, **kwargs):
        """
        Initialize CLI object.

        Args:
            name (str, optional): Name of the CLI group. Defaults to None.
            commands (dict, optional): Commands for the CLI group. Defaults
                to None.
            **kwargs: Arbitrary keyword arguments.
        """
        super().__init__(name, commands, **kwargs)
        self.commands = commands or {}

    def list_commands(self, ctx):
        """Display all available commands.

        Args:
            ctx (click.core.Context): Click context.

        Returns:
            dict: Available commands.
        """
        return self.commands

    def format_help(self, ctx, formatter):
        """Display user-friendly help.

        Args:
            ctx (click.core.Context): Click context.
            formatter (click.formatting.HelpFormatter): Click help formatter.
        """
        show_header()
        uses = [
            f"{ctx.command_path}",
            "[options]",
            style("[command]", fg="blue"),
            style("[subcommand]", fg="cyan"),
            "[args]",
        ]

        formatter.write(style("BASH COMPLETE ACTIVATION\n\n", bold=True, fg="bright_black"))
        formatter.write(
            "Run in terminal:\n"
            "   _FX_COMPLETE=bash_source fx > ~/.fx-autocomplete.sh\n"
            "   source ~/.fx-autocomplete.sh\n"
            "If ~/.fx-autocomplete.sh has already exist:\n"
            "   source ~/.fx-autocomplete.sh\n\n"
        )

        formatter.write(style("CORRECT USAGE\n\n", bold=True, fg="bright_black"))
        formatter.write(" ".join(uses) + "\n")

        opts = []
        for param in self.get_params(ctx):
            rv = param.get_help_record(ctx)
            if rv is not None:
                opts.append(rv)

        formatter.write(style("\nGLOBAL OPTIONS\n\n", bold=True, fg="bright_black"))
        formatter.write_dl(opts)

        cmds = []
        for cmd in self.list_commands(ctx):
            cmd = self.get_command(ctx, cmd)
            cmds.append((cmd.name, cmd, 0))

            for sub in cmd.list_commands(ctx):
                sub = cmd.get_command(ctx, sub)
                cmds.append((sub.name, sub, 1))

        formatter.write(style("\nAVAILABLE COMMANDS\n", bold=True, fg="bright_black"))

        for name, cmd, level in cmds:
            help_str = cmd.get_short_help_str()
            if level == 0:
                formatter.write(
                    f'\n{style(name, fg="blue", bold=True):<30}'
                    f" {style(help_str, bold=True)}" + "\n"
                )
                formatter.write("─" * 80 + "\n")
            if level == 1:
                formatter.write(
                    f'  {style("*", fg="green")}' f' {style(name, fg="cyan"):<21} {help_str}' + "\n"
                )


@group(cls=CLI)
@option("-l", "--log-level", default="info", help="Logging verbosity level.")
@option("--no-warnings", is_flag=True, help="Disable third-party warnings.")
@pass_context
def cli(context, log_level, no_warnings):
    """
    Command-line Interface.

    Args:
        context (click.core.Context): Click context.
        log_level (str): Logging verbosity level.
        no_warnings (bool): Flag to disable third-party warnings.
    """

    context.ensure_object(dict)
    context.obj["log_level"] = log_level
    context.obj["fail"] = False
    context.obj["script"] = argv[0]
    context.obj["arguments"] = argv[1:]

    if no_warnings:
        # Setup logging immediately to suppress unnecessary warnings on import
        # This will be overridden later with user selected debugging level
        disable_warnings()
    log_file = os.getenv("LOG_FILE")
    # Validate log_file with tighter restrictions
    if log_file:
        log_file = os.path.normpath(log_file)
        if not re.match(r"^logs/[\w\-.]+$", log_file) or ".." in log_file or log_file.startswith("/"):
            raise ValueError("Invalid log file path")
<<<<<<< HEAD

=======
        
>>>>>>> 71c6d2d7
        # Ensure the log file is in the 'logs' directory
        allowed_directory = Path("logs").resolve()
        full_path = (allowed_directory / log_file).resolve()
        if not str(full_path).startswith(str(allowed_directory)):
            raise ValueError("Log file path is not allowed")
    setup_logging(log_level, log_file)
    sys.stdout.reconfigure(encoding="utf-8")


@cli.result_callback()
@pass_context
def end(context, result, **kwargs):
    """
    Print the result of the operation.

    Args:
        context (click.core.Context): Click context.
        result: Result of the operation.
        **kwargs: Arbitrary keyword arguments.
    """
    if context.obj["fail"]:
        echo("\n ❌ :(")
    else:
        echo("\n ✔️ OK")


@command(name="help")
@pass_context
@argument("subcommand", required=False)
def help_(context, subcommand):
    """Display help.

    Args:
        context (click.core.Context): Click context.
        subcommand (str, optional): Subcommand to display help for. Defaults
            to None.
    """
    pass


def error_handler(error):
    """
    Handle the error.

    Args:
        error (Exception): Error to handle.
    """
    if "cannot import" in str(error):
        if "TensorFlow" in str(error):
            echo(
                style("EXCEPTION", fg="red", bold=True)
                + " : "
                + style(
                    "Tensorflow must be installed prior to running this command",
                    fg="red",
                )
            )
        if "PyTorch" in str(error):
            echo(
                style("EXCEPTION", fg="red", bold=True)
                + " : "
                + style(
                    "Torch must be installed prior to running this command",
                    fg="red",
                )
            )
    echo(style("EXCEPTION", fg="red", bold=True) + " : " + style(f"{error}", fg="red"))
    raise error


def review_plan_callback(file_name, file_path):
    """
    Review plan callback for Director and Envoy.

    Args:
        file_name (str): Name of the file to review.
        file_path (str): Path of the file to review.

    Returns:
        bool: True if the file is accepted, False otherwise.
    """
    echo(
        style(
            f"Please review the contents of {file_name} before proceeding...",
            fg="green",
            bold=True,
        )
    )
    # Wait for users to read the question before flashing the contents of the file.
    time.sleep(3)

    with open_file(file_path, "r") as f:
        echo(f.read())

    if confirm(style(f"Do you want to accept the {file_name}?", fg="green", bold=True)):
        echo(style(f"{file_name} accepted!", fg="green", bold=True))
        return True
    else:
        echo(style(f"EXCEPTION: {file_name} rejected!", fg="red", bold=True))
        return False


def show_header():
    """Show header."""

    banner = "OpenFL - Open Federated Learning"

    experimental = (
        Path(os.path.expanduser("~")).resolve().joinpath(".openfl", "experimental").resolve()
    )

    if os.path.exists(experimental):
        banner = "OpenFL - Open Federated Learning (Experimental)"

    echo(style(f"{banner:<80}", bold=True, bg="bright_blue"))
    echo()


def entry():
    """Entry point of the Command-Line Interface."""

    experimental = (
        Path(os.path.expanduser("~")).resolve().joinpath(".openfl", "experimental").resolve()
    )

    root = Path(__file__).parent.resolve()

    if experimental.exists():
        root = root.parent.joinpath("experimental", "interface", "cli").resolve()

    work = Path.cwd().resolve()
    path.append(str(root))
    path.insert(0, str(work))

    for module in root.glob("*.py"):  # load command modules
        package = module.parent
        module = module.name.split(".")[0]

        if module.count("__init__") or module.count("cli"):
            continue

        command_group = import_module(module, package)

        cli.add_command(command_group.__getattribute__(module))

    try:
        cli(max_content_width=120)
    except Exception as e:
        error_handler(e)


if __name__ == "__main__":
    entry()<|MERGE_RESOLUTION|>--- conflicted
+++ resolved
@@ -187,11 +187,6 @@
         log_file = os.path.normpath(log_file)
         if not re.match(r"^logs/[\w\-.]+$", log_file) or ".." in log_file or log_file.startswith("/"):
             raise ValueError("Invalid log file path")
-<<<<<<< HEAD
-
-=======
-        
->>>>>>> 71c6d2d7
         # Ensure the log file is in the 'logs' directory
         allowed_directory = Path("logs").resolve()
         full_path = (allowed_directory / log_file).resolve()
